from pandas import Series, DataFrame, concat
from numpy import inf, nan
import matplotlib.pyplot as plt
import scipy

from seaborn import histplot
from seaborn import lineplot

from corems.mass_spectra.input import rawFileReader
from corems.encapsulation.factory.parameters import LCMSParameters
from coremstools.Parameters import Settings

class QualityControl:

    def StandardQC(self, samplelist, save_file='internal_std.jpg'):
            
        """
        Plots the extracted ion chromatogram (EIC) of the internal standard for each sample,
        calculates the peak area and retention time, flags outliers based on standard deviation,
        and saves the results to a CSV file and plots.

        Args:
            std_timerange (list): A list containing the start and end time (in minutes) of the retention time range for the internal standard peak.
            save_file (str): The filename to save the plot and results as.

        Returns:
            pandas.DataFrame: The sample list with additional columns for QC area, retention time, and QC pass/fail flag.
        """

        data_dir = Settings.raw_file_directory
        stdmass = Settings.internal_std_mz
        std_timerange = Settings.std_time_range
        LCMSParameters.lc_ms.scans=(-1,-1)
        area={}
        rt={}
        ppmerror={}

        _, axs = plt.subplot_mosaic([['a','b']], figsize=(11,5), constrained_layout=True)
        axs['a'].set(xlabel='Time (min)',ylabel='Intensity',title='Internal Standard EIC = '+str(stdmass) + ' m/z')
        
        print('running QC check ...')
        for file in samplelist['File'].unique():
            parser = rawFileReader.ImportMassSpectraThermoMSFileReader(data_dir+file)
            parser.chromatogram_settings.eic_tolerance_ppm= Settings.eic_tolerance

            EIC=parser.get_eics(target_mzs=[stdmass],tic_data={},peak_detection=False,smooth=False)
            
            df=DataFrame({'EIC':EIC[0][stdmass].eic,'time':EIC[0][stdmass].time,'scan':EIC[0][stdmass].scans})
            df_sub=df[df['time'].between(std_timerange[0],std_timerange[1])]
<<<<<<< HEAD
            # Baseline estimation: simplest approach is to use the minimum intensity
            baseline = df_sub.EIC.min()            
            area[file]=scipy.integrate.trapz(df_sub['EIC']-baseline,df_sub['time'])
=======
            area[file]=scipy.integrate.trapz(df_sub['EIC'],df_sub['time'])
>>>>>>> d8214a9f
            rt[file]=(df_sub.time[df_sub.EIC==df_sub.EIC.max()].max())
            axs['a'].plot(df_sub['time'],df_sub['EIC']/1e7,label=file[11:])

            #Determine m/z error based on 3 mass spectra from the apex of the internal std peak. 
            scan=df_sub.sort_values('EIC',ascending=False).head(3).scan.to_list()
            mass_spectrum = parser.get_average_mass_spectrum_by_scanlist(scan)
            masses=mass_spectrum.to_dataframe()['m/z']
            mdiff=abs(masses-stdmass)
            mass=masses[mdiff==mdiff.min()].to_numpy()
            err=(mass-stdmass)/stdmass*1e6
            ppmerror[file]=err[0]

            print('  ' + file)

        axs['a'].set_ylabel('Intensity (x 1e7)')

        samplelist=samplelist.set_index('File')

        samplelist['QC Area '+str(stdmass)] = Series(area)
        samplelist['QC Retention time '+str(stdmass)] = Series(rt)
        samplelist['m/z error (ppm)'] = Series(ppmerror)

        # Flag outliers with peak area greater than 2x standard deviation of the mean 
        peak_stdv=samplelist['QC Area '+str(stdmass)].std()
        peak_mean=samplelist['QC Area '+str(stdmass)].mean()

        samplelist['QC Pass '+str(stdmass)]=0
        for i in samplelist.index:
            if (abs(samplelist['QC Area '+str(stdmass)][i]-peak_mean)<2*peak_stdv):
                samplelist.loc[i,'QC Pass '+str(stdmass)]=1

        print(str(samplelist['QC Pass '+str(stdmass)].sum()) + ' pass of ' + str(len(samplelist)) + ' files (i.e., peak area of standard is <= 2x standard deviation of the mean)')

        peak_stdv=samplelist[samplelist['QC Pass '+str(stdmass)]==1]['QC Area '+str(stdmass)].std()

        print('std dev of area of standard peak: ' + str(round(peak_stdv/peak_mean*100,1))+'%' )
   
        samplelist.replace([inf, -inf], nan, inplace=True)
        histplot(x='QC Area '+str(stdmass),data=samplelist,ax=axs['b'])
        axs['b'].set_xlabel('Internal Standard Peak Area')
        
        xpltl = -.0
        ypltl = 1.05
        axs['a'].text(xpltl, ypltl,'a',
            horizontalalignment='center',
            verticalalignment='center',
            transform = axs['a'].transAxes, fontweight='bold', fontsize = 12)
        axs['b'].text(xpltl, ypltl,'b',
            horizontalalignment='center',
            verticalalignment='center',
            transform = axs['b'].transAxes, fontweight='bold', fontsize = 12)
        
        plt.savefig(data_dir + save_file, dpi=300, bbox_inches = 'tight', format='jpg')

        samplelist.reset_index(inplace=True)

<<<<<<< HEAD
        return samplelist
    

    def tic_plot(self,samplelist,save_file='TIC_plot.jpg',xlimits=None):
        """
        Plots the total ion chromatogram (TIC) for each sample in the sample list.

        Args:
            samplelist (pandas.DataFrame): A DataFrame containing a 'File' column with file paths.
            filename (str): The filename to save the plot as.

        Returns:
            None
        """
        data_dir = Settings.raw_file_directory

        print('Generating TIC plot ...')

        tics=[]
        for file in samplelist['File'].unique():
            parser = rawFileReader.ImportMassSpectraThermoMSFileReader(data_dir+file)
            tic=parser.get_tic(ms_type='MS',peak_detection=False, smooth=False)[0]
            tic_df=DataFrame({'Time': tic.time,'Intensity': tic.tic,'Sample':file.replace('.raw','')})
            tics.append(tic_df)

        tics=concat(tics)
        fig, (ax) = plt.subplots(1)
        lineplot(x='Time',y='Intensity',data=tics,ax=ax, hue='Sample')
        ax.set_xlabel('Time (min)')
        ax.set_ylabel('Total Ion Current Intensity')
        if(xlimits):
            ax.set_xlim(xlimits)
        ax.legend()
        plt.tight_layout()
        fig.savefig(data_dir +save_file,dpi=300,format='jpg')
=======
        return samplelist
>>>>>>> d8214a9f
<|MERGE_RESOLUTION|>--- conflicted
+++ resolved
@@ -47,13 +47,7 @@
             
             df=DataFrame({'EIC':EIC[0][stdmass].eic,'time':EIC[0][stdmass].time,'scan':EIC[0][stdmass].scans})
             df_sub=df[df['time'].between(std_timerange[0],std_timerange[1])]
-<<<<<<< HEAD
-            # Baseline estimation: simplest approach is to use the minimum intensity
-            baseline = df_sub.EIC.min()            
-            area[file]=scipy.integrate.trapz(df_sub['EIC']-baseline,df_sub['time'])
-=======
             area[file]=scipy.integrate.trapz(df_sub['EIC'],df_sub['time'])
->>>>>>> d8214a9f
             rt[file]=(df_sub.time[df_sub.EIC==df_sub.EIC.max()].max())
             axs['a'].plot(df_sub['time'],df_sub['EIC']/1e7,label=file[11:])
 
@@ -110,42 +104,4 @@
 
         samplelist.reset_index(inplace=True)
 
-<<<<<<< HEAD
-        return samplelist
-    
-
-    def tic_plot(self,samplelist,save_file='TIC_plot.jpg',xlimits=None):
-        """
-        Plots the total ion chromatogram (TIC) for each sample in the sample list.
-
-        Args:
-            samplelist (pandas.DataFrame): A DataFrame containing a 'File' column with file paths.
-            filename (str): The filename to save the plot as.
-
-        Returns:
-            None
-        """
-        data_dir = Settings.raw_file_directory
-
-        print('Generating TIC plot ...')
-
-        tics=[]
-        for file in samplelist['File'].unique():
-            parser = rawFileReader.ImportMassSpectraThermoMSFileReader(data_dir+file)
-            tic=parser.get_tic(ms_type='MS',peak_detection=False, smooth=False)[0]
-            tic_df=DataFrame({'Time': tic.time,'Intensity': tic.tic,'Sample':file.replace('.raw','')})
-            tics.append(tic_df)
-
-        tics=concat(tics)
-        fig, (ax) = plt.subplots(1)
-        lineplot(x='Time',y='Intensity',data=tics,ax=ax, hue='Sample')
-        ax.set_xlabel('Time (min)')
-        ax.set_ylabel('Total Ion Current Intensity')
-        if(xlimits):
-            ax.set_xlim(xlimits)
-        ax.legend()
-        plt.tight_layout()
-        fig.savefig(data_dir +save_file,dpi=300,format='jpg')
-=======
-        return samplelist
->>>>>>> d8214a9f
+        return samplelist