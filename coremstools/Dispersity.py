--- conflicted
+++ resolved
@@ -65,8 +65,5 @@
         mzs = list(assignments['m/z'].drop_duplicates())
         eics = parser.get_eics(target_mzs=mzs, tic_data={}, peak_detection=False, smooth=False)
         assignments['Dispersity'], assignments['Retention Time'] = zip(*assignments.apply(get_dispersity_rt, eics = eics, axis=1))
-<<<<<<< HEAD
-        assignments.to_csv(assignments_file, index=False)
-=======
-        assignments.to_csv(sample, index=False)
->>>>>>> e56c4d73
+
+        assignments.to_csv(sample, index=False)