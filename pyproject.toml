[build-system]
requires = ["setuptools>=61.0"]
build-backend = "setuptools.build_meta"


[project]
name = "coremstools"
<<<<<<< HEAD
version = "0.0.5"
=======
version = "0.0.6"
>>>>>>> 391125dd

authors = [
    { name="Christian Dewey", email="cdewey@udel.edu" },
    { name="Rene Boiteau", email="rboiteau@umn.edu" },
]

description = "A package for processing CoreMS assignments of ultrahigh mass resolution LC-ESI-MS data"
readme = "README.md"
requires-python = ">=3.10"

classifiers = [
    "Programming Language :: Python :: 3",
    "License :: OSI Approved :: MIT License",
    "Operating System :: OS Independent",
]

dependencies = [
    "pandas>=1.5.3",
    "numpy>=1.24.4",
]


[project.urls]
Homepage = "https://github.com/deweycw/corems-tools"
Issues = "https://github.com/deweycw/corems-tools/issues"<|MERGE_RESOLUTION|>--- conflicted
+++ resolved
@@ -5,11 +5,7 @@
 
 [project]
 name = "coremstools"
-<<<<<<< HEAD
-version = "0.0.5"
-=======
 version = "0.0.6"
->>>>>>> 391125dd
 
 authors = [
     { name="Christian Dewey", email="cdewey@udel.edu" },
